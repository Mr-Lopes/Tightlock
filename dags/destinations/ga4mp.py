"""GA4 MP destination implementation."""

<<<<<<< HEAD
from typing import Any, Dict, Iterable, Optional, Literal, Annotated, Union

from pydantic import BaseModel
from pydantic import Field


class GA4Base(BaseModel):
  type: Literal['GA4MP'] = 'GA4MP'
  api_secret: str
  non_personalized_ads: Optional[bool] = False
  debug: Optional[bool] = False
  user_properties: Optional[Dict[str, Dict[str, str]]]


class GA4Web(GA4Base):
  event_type: Literal['gtag']
  measurement_id: str


class GA4App(GA4Base):
  event_type: Literal['firebase']
  firebase_app_id: str
=======
import enum

from typing import Any, Dict, Iterable
>>>>>>> f90795d6

_GA_EVENT_POST_URL = "https://www.google-analytics.com/mp/collect"
_GA_EVENT_VALIDATION_URL = "https://www.google-analytics.com/debug/mp/collect"

_FIREBASE_ID_COLUMN = "app_instance_id"
_GTAG_ID_COLUMN = "client_id"

class PayloadTypes(enum.Enum):
  """GA4 Measurememt Protocol supported payload types."""

  FIREBASE = "firebase"
  GTAG = "gtag"


class Destination:
  """Implements DestinationProto protocol for GA4 Measurement Protocol."""

  def __init__(self, config: Dict[str, Any]):
    self.config = config  # Keeping a reference for convenience.
    self.payload_type = config.get("payload_type")
    self.api_secret = config.get("api_secret")
    self.firebase_app_id = config.get("firebase_app_id")
    self.measurement_id = config.get("measurement_id")
    self.non_personalized_ads = config.get("non_personalized_ads") or False
    self.debug = config.get("debug") or False

    self._validate_credentials()
    self.post_url = self._build_api_url(True)
    self.validate_url = self._build_api_url(False)

    print(f"payload_type: {self.payload_type}")
    print(f"api_secret: {self.api_secret}")
    print(f"firebase_app_id: {self.firebase_app_id}")
    print(f"measurement_id: {self.measurement_id}")
    print(f"non_personalized_ads: {self.non_personalized_ads}")

  def send_data(self, input_data: Iterable[Any]):
    """Builds payload ans sends data to GA4MP API."""

    rows = input_data.fetchall()
    print(f"Rows: {rows}")
    return rows

<<<<<<< HEAD
  # TODO(b/265715582): Implement GA4 MP input data query
  def fields(self, config: Dict[str, Any]):
    print(f"Config: {config}")
    # TODO(stocco): Include either 'app_instance_id' or 'client_id' depending on
    # the type (app or web).
    return ["user_id", "event_name", "engagement_time_msec", "session_id"]

  def schema(self):
    GA4MP = Annotated[Union[GA4Web, GA4App], Field(discriminator='event_type')]

    return GA4MP.schema_json()
=======
  def fields(self):
    if self.payload_type == PayloadTypes.FIREBASE.value:
      id_column_name = _FIREBASE_ID_COLUMN
    else:
      id_column_name = _GTAG_ID_COLUMN
    return [id_column_name] + [
        "user_id", "event_name", "engagement_time_msec", "session_id"
        ]

  def _validate_credentials(self) -> None:
    """Validate credentials.

    Raises:
      Exception: If credential combination does not meet criteria.
    """
    if not self.api_secret:
      raise Exception("Missing api secret.")

    valid_payload_types = (PayloadTypes.FIREBASE.value, PayloadTypes.GTAG.value)
    if self.payload_type not in valid_payload_types:
      raise Exception(
          f"Unsupport payload_type: {self.payload_type}. Supported "
          "payload_type is gtag or firebase.")

    if (self.payload_type == PayloadTypes.FIREBASE.value and
        not self.firebase_app_id):
      raise Exception(
          "Wrong payload_type or missing firebase_app_id. Please make sure "
          "firebase_app_id is set when payload_type is firebase.")

    if (self.payload_type == PayloadTypes.GTAG.value and
        not self.measurement_id):
      raise Exception(
          "Wrong payload_type or missing measurement_id. Please make sure "
          "measurement_id is set when payload_type is gtag.")

  def _build_api_url(self, is_post: bool) -> str:
    """Builds the url for sending the payload.

    Args:
      is_post: true for building post url, false for building validation url.
    Returns:
      url: Full url that can be used for sending the payload
    """
    if self.payload_type == PayloadTypes.GTAG.value:
      query_url = "api_secret={}&measurement_id={}".format(
          self.api_secret, self.measurement_id)
    else:
      query_url = "api_secret={}&firebase_app_id={}".format(
          self.api_secret, self.firebase_app_id)
    if is_post:
      built_url = f"{_GA_EVENT_POST_URL}?{query_url}"
    else:
      built_url = f"{_GA_EVENT_VALIDATION_URL}?{query_url}"
    return built_url
>>>>>>> f90795d6
<|MERGE_RESOLUTION|>--- conflicted
+++ resolved
@@ -1,7 +1,8 @@
 """GA4 MP destination implementation."""
 
-<<<<<<< HEAD
 from typing import Any, Dict, Iterable, Optional, Literal, Annotated, Union
+
+import enum
 
 from pydantic import BaseModel
 from pydantic import Field
@@ -23,11 +24,7 @@
 class GA4App(GA4Base):
   event_type: Literal['firebase']
   firebase_app_id: str
-=======
-import enum
 
-from typing import Any, Dict, Iterable
->>>>>>> f90795d6
 
 _GA_EVENT_POST_URL = "https://www.google-analytics.com/mp/collect"
 _GA_EVENT_VALIDATION_URL = "https://www.google-analytics.com/debug/mp/collect"
@@ -71,19 +68,11 @@
     print(f"Rows: {rows}")
     return rows
 
-<<<<<<< HEAD
-  # TODO(b/265715582): Implement GA4 MP input data query
-  def fields(self, config: Dict[str, Any]):
-    print(f"Config: {config}")
-    # TODO(stocco): Include either 'app_instance_id' or 'client_id' depending on
-    # the type (app or web).
-    return ["user_id", "event_name", "engagement_time_msec", "session_id"]
-
   def schema(self):
     GA4MP = Annotated[Union[GA4Web, GA4App], Field(discriminator='event_type')]
 
     return GA4MP.schema_json()
-=======
+
   def fields(self):
     if self.payload_type == PayloadTypes.FIREBASE.value:
       id_column_name = _FIREBASE_ID_COLUMN
@@ -138,5 +127,4 @@
       built_url = f"{_GA_EVENT_POST_URL}?{query_url}"
     else:
       built_url = f"{_GA_EVENT_VALIDATION_URL}?{query_url}"
-    return built_url
->>>>>>> f90795d6
+    return built_url