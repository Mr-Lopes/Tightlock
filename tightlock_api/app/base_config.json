--- conflicted
+++ resolved
@@ -17,13 +17,8 @@
       "destination": {
         "type": "GA4MP",
         "payload_type": "firebase",
-<<<<<<< HEAD
-        "api_secret": "Ro2qgDj_SN6K--uUr0pEHA",
-        "firebase_app_id": "123456789",
-=======
         "api_secret": "fjOZ9EwoTb26IllLLjvQZw",
         "firebase_app_id": "1:155612940587:android:52015e8b7cfde606ee5d6e",
->>>>>>> b1b72089
         "non_personalized_ads": true,
         "debug": false
       },
