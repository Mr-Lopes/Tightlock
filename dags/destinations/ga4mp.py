--- conflicted
+++ resolved
@@ -348,41 +348,6 @@
 
   @staticmethod
   def schema() -> Optional[ProtocolSchema]:
-<<<<<<< HEAD
-    return ProtocolSchema("GA4MP", [
-        ("api_secret", str,
-         Field(
-             description="An API SECRET generated in the Google Analytics UI.")
-        ),
-        ("event_type", PayloadTypes,
-         Field(description="GA4 client type.", validation="gtag|firebase")),
-        ("measurement_id", str,
-         Field(
-             condition_field="event_type",
-             condition_target="gtag",
-             description=
-             "The measurement ID associated with a stream. Found in the Google Analytics UI."
-         )),
-        ("firebase_app_id", str,
-         Field(
-             condition_field="event_type",
-             condition_target="firebase",
-             description=
-             "The Firebase App ID. The identifier for a Firebase app. Found in the Firebase console."
-         )),
-        ("non_personalized_ads", Optional[bool],
-         Field(
-             default=False,
-             description=
-             "Set to true to indicate these events should not be used for personalized ads."
-         )),
-        ("debug", Optional[bool],
-         Field(default=False, description="Dry-run (validation mode).")),
-        ("user_properties", Optional[List[_KEY_VALUE_TYPE]],
-         Field(default=None,
-               description="The user properties for the measurement.")),
-    ])
-=======
     return ProtocolSchema(
         "GA4MP",
         [
@@ -410,7 +375,6 @@
                 description="The user properties for the measurement.")),
         ]
     )
->>>>>>> a646dbbf
 
   def fields(self) -> Sequence[str]:
     if self.payload_type == PayloadTypes.FIREBASE.value:
